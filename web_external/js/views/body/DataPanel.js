--- conflicted
+++ resolved
@@ -116,76 +116,6 @@
         this.addDataSetWidget = new minerva.views.AddDataSetWidget({
             el: container,
             parentView: this
-<<<<<<< HEAD
-        }).on('g:uploadFinished', function () {
-            this.upload = false;
-        }, this).render();
-
-        this.$('input.m-shapefile-item-name').focus();
-        this.listenTo(this.uploadWidget, 'g:filesChanged', this.filesSelected);
-        this.listenTo(this.uploadWidget, 'g:uploadStarted', this.uploadStarted);
-        this.listenTo(this.uploadWidget, 'g:uploadFinished', this.uploadFinished);
-
-    },
-
-    // any shapefile upload must contain files with these extensions
-    _shapefileRequired: ['.shp', '.shx', '.dbf'],
-
-    /**
-     * Called when the user selects or drops files to be uploaded.
-     */
-    filesSelected: function (files) {
-        var zeroethFileName = null;
-        this.newItemName = null;
-        this.newItemExt = null;
-        if (this.validateShapefileExtensions) {
-            // get a list of file extensions in the selected files
-            var fileExts = _.filter(_.map(files, function (file) {
-                var dotPos = file.name.lastIndexOf('.');
-                if (dotPos === -1) {
-                    return '';
-                } else {
-                    return file.name.substr(dotPos);
-                }
-            }), function (ext) {
-                return ext !== '';
-            });
-
-            // ensure that every one of the required extensions exists
-            // somewhere in the list of selected files
-            this.shapefileContentsOk =
-                _.every(this._shapefileRequired, function (ext) {
-                    return _.contains(fileExts, ext);
-                });
-
-            // get the name for the item from the .shp
-            var shapefile = _.find(files, function (file) {
-                var dotPos = file.name.lastIndexOf('.');
-                return (dotPos > -1 && file.name.substr(dotPos) === '.shp');
-            });
-            if (shapefile && shapefile.name.lastIndexOf('.') > -1) {
-                this.newItemName = shapefile.name.substr(0, shapefile.name.lastIndexOf('.'));
-                this.newItemExt = zeroethFileName.substr(zeroethFileName.lastIndexOf('.'), zeroethFileName.length);
-            }
-
-            this.uploadWidget.setUploadEnabled(this.shapefileContentsOk);
-            if (!this.shapefileContentsOk) {
-                $('.g-upload-error-message').text(
-                    'You must include one file of each type: [' + this._shapefileRequired.join(', ') + ']');
-                $('.g-overall-progress-message').empty();
-            } else {
-                $('.g-upload-error-message').empty();
-            }
-        } else {
-            // take the new item's name from the first file
-            if (files && files.length > 0) {
-                zeroethFileName = files[0].name;
-                this.newItemName = zeroethFileName.substr(0, zeroethFileName.lastIndexOf('.'));
-                this.newItemExt = zeroethFileName.substr(zeroethFileName.lastIndexOf('.'), zeroethFileName.length);
-            }
-        }
-=======
         }).render();
->>>>>>> 40e87c6f
     },
 });